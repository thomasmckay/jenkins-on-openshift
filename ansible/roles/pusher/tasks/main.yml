---
- name: Check if push central registry secret exists
  command: "{{ oc }} get secret push-external-registry"
  register: central_registry_secret
  ignore_errors: true
- name: Docker push central registry secret
  command: "{{ oc }} secrets new-dockercfg push-external-registry --docker-username=unused --docker-password={{ hostvars['registry']['pushtoken'] }} --docker-email=unused --docker-server={{ central_registry_hostname }}"
  when: central_registry_secret|failed
- name: Link docker push central registry secret
<<<<<<< HEAD
  command: "{{ oc }} secrets link builder push-external-registry"
  when: central_registry_secret|failed
- name: Check if push prod registry secret exists
  command: "{{ oc }} get secret push-prod-registry -n {{ project_name }}"
  register: prod_registry_secret
  ignore_errors: true
- name: Docker push prod registry secret
  command: "{{ oc }} secrets new-dockercfg push-prod-registry --docker-username=unused --docker-password={{ hostvars['prod']['pushtoken'] }} --docker-email=unused -n {{ project_name }}"
  when:
    - production_registry_hostname is defined
    - prod_registry_secret|failed
- name: Link docker push prod registry secret
  command: "{{ oc }} secrets link builder push-prod-registry -n {{ project_name }}"
  when:
    - production_registry_hostname is defined
    - prod_registry_secret|failed
=======
  command: "{{ oc }} secrets link builder push-external-registry -n {{ project_name }}"
  when: central_registry_secret|failed
>>>>>>> 5945bc97
<|MERGE_RESOLUTION|>--- conflicted
+++ resolved
@@ -7,24 +7,5 @@
   command: "{{ oc }} secrets new-dockercfg push-external-registry --docker-username=unused --docker-password={{ hostvars['registry']['pushtoken'] }} --docker-email=unused --docker-server={{ central_registry_hostname }}"
   when: central_registry_secret|failed
 - name: Link docker push central registry secret
-<<<<<<< HEAD
   command: "{{ oc }} secrets link builder push-external-registry"
-  when: central_registry_secret|failed
-- name: Check if push prod registry secret exists
-  command: "{{ oc }} get secret push-prod-registry -n {{ project_name }}"
-  register: prod_registry_secret
-  ignore_errors: true
-- name: Docker push prod registry secret
-  command: "{{ oc }} secrets new-dockercfg push-prod-registry --docker-username=unused --docker-password={{ hostvars['prod']['pushtoken'] }} --docker-email=unused -n {{ project_name }}"
-  when:
-    - production_registry_hostname is defined
-    - prod_registry_secret|failed
-- name: Link docker push prod registry secret
-  command: "{{ oc }} secrets link builder push-prod-registry -n {{ project_name }}"
-  when:
-    - production_registry_hostname is defined
-    - prod_registry_secret|failed
-=======
-  command: "{{ oc }} secrets link builder push-external-registry -n {{ project_name }}"
-  when: central_registry_secret|failed
->>>>>>> 5945bc97
+  when: central_registry_secret|failed